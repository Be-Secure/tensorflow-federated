--- conflicted
+++ resolved
@@ -17,7 +17,6 @@
 import asyncio
 
 import absl.logging as logging
-import tensorflow as tf
 
 from tensorflow_federated.proto.v0 import computation_pb2 as pb
 from tensorflow_federated.python.common_libs import anonymous_tuple
@@ -32,7 +31,6 @@
 from tensorflow_federated.python.core.impl.executors import executor_value_base
 from tensorflow_federated.python.core.impl.types import placement_literals
 from tensorflow_federated.python.core.impl.types import type_analysis
-from tensorflow_federated.python.core.impl.types import type_factory
 from tensorflow_federated.python.core.impl.types import type_serialization
 
 
@@ -127,8 +125,8 @@
   See concrete implementations for more details.
   """
 
-  def __init__(self, federating_executor):
-    self.federating_executor = federating_executor
+  def __init__(self, executor):
+    self._executor = executor
 
   @classmethod
   @abc.abstractmethod
@@ -180,9 +178,7 @@
   # TODO(b/134543154): Implement the commonly used aggregation intrinsics so we
   # can begin to use this executor in integration tests.
 
-  def __init__(self,
-               target_executors,
-               strategy):
+  def __init__(self, target_executors, strategy):
     """Creates a federated executor backed by a collection of target executors.
 
     Args:
@@ -193,8 +189,8 @@
         there only is a single participant associated with that placement, as
         would typically be the case with `tff.SERVER`) or lists of target
         executors.
-      strategy: A callable mapping the current executor instance to
-        an instantiation of a FederatingStrategy implementation.
+      strategy: A callable mapping the current executor instance to an
+        instantiation of a FederatingStrategy implementation.
 
     Raises:
       ValueError: If the target_executors are improper for the given
@@ -491,49 +487,8 @@
 
   @tracing.trace
   async def _compute_intrinsic_federated_aggregate(self, arg):
-<<<<<<< HEAD
-    val_type, zero_type, accumulate_type, _, report_type = (
-        executor_utils.parse_federated_aggregate_argument_types(
-            arg.type_signature))
-    py_typecheck.check_type(arg.internal_representation,
-                            anonymous_tuple.AnonymousTuple)
-    py_typecheck.check_len(arg.internal_representation, 5)
-
-    # Note: This is a simple initial implementation that simply forwards this
-    # to `federated_reduce()`. The more complete implementation would be able
-    # to take advantage of the parallelism afforded by `merge` to reduce the
-    # cost from liner (with respect to the number of clients) to sub-linear.
-
-    # TODO(b/134543154): Expand this implementation to take advantage of the
-    # parallelism afforded by `merge`.
-
-    val = arg.internal_representation[0]
-    zero = arg.internal_representation[1]
-    accumulate = arg.internal_representation[2]
-    pre_report = await self._compute_intrinsic_federated_reduce(
-        FederatingExecutorValue(
-            anonymous_tuple.AnonymousTuple([(None, val), (None, zero),
-                                            (None, accumulate)]),
-            computation_types.NamedTupleType(
-                (val_type, zero_type, accumulate_type))))
-
-    py_typecheck.check_type(pre_report.type_signature,
-                            computation_types.FederatedType)
-    pre_report.type_signature.member.check_equivalent_to(report_type.parameter)
-
-    report = arg.internal_representation[4]
-    return await self._compute_intrinsic_federated_apply(
-        FederatingExecutorValue(
-            anonymous_tuple.AnonymousTuple([
-                (None, report), (None, pre_report.internal_representation)
-            ]),
-            computation_types.NamedTupleType(
-                (report_type, pre_report.type_signature))))
-
-=======
     return await self._strategy.federated_aggregate(arg)
-  
->>>>>>> 9673df23
+
   @tracing.trace
   async def _compute_intrinsic_federated_apply(self, arg):
     return await self._strategy.federated_apply(arg)
@@ -568,46 +523,7 @@
 
   @tracing.trace
   async def _compute_intrinsic_federated_reduce(self, arg):
-<<<<<<< HEAD
-    self._check_arg_is_anonymous_tuple(arg)
-    if len(arg.internal_representation) != 3:
-      raise ValueError(
-          'Expected 3 elements in the `federated_reduce()` argument tuple, '
-          'found {}.'.format(len(arg.internal_representation)))
-
-    val_type = arg.type_signature[0]
-    py_typecheck.check_type(val_type, computation_types.FederatedType)
-    item_type = val_type.member
-    zero_type = arg.type_signature[1]
-    op_type = arg.type_signature[2]
-    op_type.check_equivalent_to(type_factory.reduction_op(zero_type, item_type))
-
-    val = arg.internal_representation[0]
-    py_typecheck.check_type(val, list)
-    child = self._target_executors[placement_literals.SERVER][0]
-
-    async def _move(v):
-      return await child.create_value(await v.compute(), item_type)
-
-    items = await asyncio.gather(*[_move(v) for v in val])
-
-    zero = await child.create_value(
-        await (await self.create_selection(arg, index=1)).compute(), zero_type)
-    op = await child.create_value(arg.internal_representation[2], op_type)
-
-    result = zero
-    for item in items:
-      result = await child.create_call(
-          op, await child.create_tuple(
-              anonymous_tuple.AnonymousTuple([(None, result), (None, item)])))
-    return FederatingExecutorValue([result],
-                                   computation_types.FederatedType(
-                                       result.type_signature,
-                                       placement_literals.SERVER,
-                                       all_equal=True))
-=======
     return await self._strategy.federated_reduce(arg)
->>>>>>> 9673df23
 
   @tracing.trace
   async def _compute_intrinsic_federated_secure_sum(self, arg):
